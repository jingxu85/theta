package treestore

import (
	"testing"

	"github.com/stretchr/testify/assert"
	"github.com/thetatoken/ukulele/common"
	"github.com/thetatoken/ukulele/store/database/backend"
)

func TestTreeStore(t *testing.T) {
	assert := assert.New(t)

	db, err := backend.NewAerospikeDatabase()
	assert.Nil(err)
	treestore := NewTreeStore(common.Hash{}, db, false)

	key1 := common.Bytes("s1")
	value1 := common.Bytes("aaa")

	treestore.Set(key1, value1)
	assert.Equal(value1, treestore.Get(key1))

	key2 := common.Bytes("s2")
	value2 := common.Bytes("bbb")
	treestore.Set(key2, value2)

	key3 := common.Bytes("s3")
	value3 := common.Bytes("ccc")
	treestore.Set(key3, value3)

	key4 := common.Bytes("test/333")
	value4 := common.Bytes("ddd")
	treestore.Set(key4, value4)

	key5 := common.Bytes("test/3331")
	value5 := common.Bytes("eee")
	treestore.Set(key5, value5)

	// key6 := common.Bytes("test/334")
	// value6 := common.Bytes("fff")
	// treestore.Set(key6, value6)

	// key7 := common.Bytes("test/3332")
	// value7 := common.Bytes("ggg")
	// treestore.Set(key7, value7)

	// key8 := common.Bytes("test/33321")
	// value8 := common.Bytes("hhh")
	// treestore.Set(key8, value8)

	// key9 := common.Bytes("test/33322")
	// value9 := common.Bytes("iii")
	// treestore.Set(key9, value9)

	// root, _ := treestore.Commit(nil)
	// treestore.GetDB().Commit(root, true)

	// assert.True(db.Has(root[:]))

	// assert.Equal(value2, treestore.Get(key2))
	// assert.Equal(value3, treestore.Get(key3))
	// assert.Equal(value4, treestore.Get(key4))
	// assert.Equal(value5, treestore.Get(key5))
	// assert.Equal(value6, treestore.Get(key6))
	// assert.Equal(value7, treestore.Get(key7))
	// assert.Equal(value8, treestore.Get(key8))
	// assert.Equal(value9, treestore.Get(key9))

	// var cnt int

	// cb := func(prefix common.Bytes) func(k, v common.Bytes) bool {
	// 	cnt = 0
	// 	return func(k, v common.Bytes) bool {
	// 		cnt++
	// 		success := bytes.HasPrefix(k, prefix)
	// 		success = success && (bytes.Compare(v, treestore.Get(k)) == 0)
	// 		return success
	// 	}
	// }

	// // prefix1 := common.Bytes("test/1")
	// // treestore.Traverse(prefix1, cb(prefix1))
	// // assert.Equal(2, cnt)

	// // prefix2 := common.Bytes("test/2")
	// // treestore.Traverse(prefix2, cb(prefix2))
	// // assert.Equal(1, cnt)

	// prefix3 := common.Bytes("test/333")
	// treestore.Traverse(prefix3, cb(prefix3))
	// assert.Equal(5, cnt)

	// prefix4 := common.Bytes("test/33")
	// treestore.Traverse(prefix4, cb(prefix4))
	// assert.Equal(6, cnt)

	// prefix5 := common.Bytes("test")
	// treestore.Traverse(prefix5, cb(prefix5))
	// assert.Equal(6, cnt)

	// // treestore.Set(key1, nil)
	// // assert.Nil(treestore.Get(key1)) // TODO: delete some 333 node
	// // treestore.Traverse(prefix5, cb(prefix5))
	// // assert.Equal(6, cnt)

<<<<<<< HEAD
=======
	key7 := common.Bytes("test/3332")
	value7 := common.Bytes("ggg")
	treestore.Set(key7, value7)

	key8 := common.Bytes("test/33321")
	value8 := common.Bytes("hhh")
	treestore.Set(key8, value8)

	key9 := common.Bytes("test/33322")
	value9 := common.Bytes("iii")
	treestore.Set(key9, value9)

	assert.Equal(value2, treestore.Get(key2))
	assert.Equal(value3, treestore.Get(key3))
	assert.Equal(value4, treestore.Get(key4))
	assert.Equal(value5, treestore.Get(key5))
	assert.Equal(value6, treestore.Get(key6))
	assert.Equal(value7, treestore.Get(key7))
	assert.Equal(value8, treestore.Get(key8))
	assert.Equal(value9, treestore.Get(key9))

	// var cnt int

	// cb := func(prefix common.Bytes) func(k, v common.Bytes) bool {
	// 	cnt = 0
	// 	return func(k, v common.Bytes) bool {
	// 		cnt++
	// 		success := bytes.HasPrefix(k, prefix)
	// 		success = success && (bytes.Compare(v, treestore.Get(k)) == 0)
	// 		return success
	// 	}
	// }

	// // prefix1 := common.Bytes("test/1")
	// // treestore.Traverse(prefix1, cb(prefix1))
	// // assert.Equal(2, cnt)

	// // prefix2 := common.Bytes("test/2")
	// // treestore.Traverse(prefix2, cb(prefix2))
	// // assert.Equal(1, cnt)

	// prefix3 := common.Bytes("test/333")
	// treestore.Traverse(prefix3, cb(prefix3))
	// assert.Equal(5, cnt)

	// prefix4 := common.Bytes("test/33")
	// treestore.Traverse(prefix4, cb(prefix4))
	// assert.Equal(6, cnt)

	// prefix5 := common.Bytes("test")
	// treestore.Traverse(prefix5, cb(prefix5))
	// assert.Equal(6, cnt)

	// // treestore.Set(key1, nil)
	// // assert.Nil(treestore.Get(key1)) // TODO: delete some 333 node
	// // treestore.Traverse(prefix5, cb(prefix5))
	// // assert.Equal(6, cnt)

>>>>>>> 223ab89c
	root, _ := treestore.Commit(nil)
	treestore.Trie.GetDB().Commit(root, true)

	assert.True(db.Has(root[:]))

	//////////////////////////////

	treestore1 := NewTreeStore(treestore.Hash(), db, false)
	// assert.Nil(treestore1.Get(key1))
	assert.Equal(value2, treestore1.Get(key2))

	treestore1.Set(key2, value3)
	assert.Equal(value3, treestore1.Get(key2))
	assert.Equal(value2, treestore.Get(key2))

	root1, _ := treestore1.Commit(nil)
	treestore1.GetDB().Commit(root1, true)

	//////////////////////////////

	pruneStore := NewTreeStore(treestore.Hash(), db, false)
	pruneStore.Prune()

	//////////////////////////////

	for it := treestore.NodeIterator(nil); it.Next(true); {
		if it.Hash() != (common.Hash{}) {
			hash := it.Hash()
			db.Delete(hash[:])
		}
	}

	for it := treestore1.NodeIterator(nil); it.Next(true); {
		if it.Hash() != (common.Hash{}) {
			hash := it.Hash()
			db.Delete(hash[:])
		}
	}
}<|MERGE_RESOLUTION|>--- conflicted
+++ resolved
@@ -104,8 +104,6 @@
 	// // treestore.Traverse(prefix5, cb(prefix5))
 	// // assert.Equal(6, cnt)
 
-<<<<<<< HEAD
-=======
 	key7 := common.Bytes("test/3332")
 	value7 := common.Bytes("ggg")
 	treestore.Set(key7, value7)
@@ -164,7 +162,6 @@
 	// // treestore.Traverse(prefix5, cb(prefix5))
 	// // assert.Equal(6, cnt)
 
->>>>>>> 223ab89c
 	root, _ := treestore.Commit(nil)
 	treestore.Trie.GetDB().Commit(root, true)
 
