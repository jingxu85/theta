--- conflicted
+++ resolved
@@ -30,22 +30,17 @@
 
 // Put implements Store.Put().
 func (mkv MemKVStore) Put(key common.Bytes, value interface{}) error {
-<<<<<<< HEAD
+	mkv.Lock()
+	defer mkv.Unlock()
+
+	keystr := getKey(key)
+
 	encodedValue, err := rlp.EncodeToBytes(value)
 	if err != nil {
 		return err
 	}
+	mkv.data[keystr] = encodedValue
 
-	keystr := getKey(key)
-	mkv[keystr] = encodedValue
-	// mkv[keystr] = value
-=======
-	mkv.Lock()
-	defer mkv.Unlock()
-
-	keystr := getKey(key)
-	mkv.data[keystr] = value
->>>>>>> be104454
 	return nil
 }
 
@@ -59,16 +54,11 @@
 }
 
 // Get implements Store.Get().
-<<<<<<< HEAD
 func (mkv MemKVStore) Get(key common.Bytes, value interface{}) error {
-	encodedValue, ok := mkv[getKey(key)]
-=======
-func (mkv MemKVStore) Get(key common.Bytes) (value interface{}, err error) {
 	mkv.RLock()
 	defer mkv.RUnlock()
 
-	value, ok := mkv.data[getKey(key)]
->>>>>>> be104454
+	encodedValue, ok := mkv.data[getKey(key)]
 	if !ok {
 		return ErrKeyNotFound
 	}
