package types

import (
	"fmt"
	"math/big"

	"github.com/pkg/errors"
	"github.com/thetatoken/ukulele/common"
	"github.com/thetatoken/ukulele/crypto"
)

type Account struct {
	PubKey                 *crypto.PublicKey `json:"pub_key"` // May be nil, if not known.
	Sequence               uint64            `json:"sequence"`
	Balance                Coins             `json:"coins"`
	ReservedFunds          []ReservedFund    `json:"reserved_funds"` // TODO: replace the slice with map
	LastUpdatedBlockHeight uint64            `json:"last_updated_block_height"`
}

func (acc *Account) Copy() *Account {
	if acc == nil {
		return nil
	}
	accCopy := *acc
	return &accCopy
}

func (acc *Account) String() string {
	if acc == nil {
		return "nil-Account"
	}
	var address common.Address
	if acc.PubKey != nil {
		address = acc.PubKey.Address()
	}
	return fmt.Sprintf("Account{%v %v %v %v}",
		address, acc.Sequence, acc.Balance, acc.ReservedFunds)
}

// CheckReserveFund verifies inputs for ReserveFund.
func (acc *Account) CheckReserveFund(collateral Coins, fund Coins, duration uint64, reserveSequence uint64) error {
	if duration < MinimumFundReserveDuration || duration > MaximumFundReserveDuration {
		return errors.New("Duration is out of permitted range")
	}

	if !collateral.IsValid() || !collateral.IsNonnegative() {
		return errors.New("Invalid collateral")
	}

	if !fund.IsValid() || !fund.IsNonnegative() {
		return errors.New("Invalid fund")
	}

	minimalBalance := collateral.Plus(fund)
	if !acc.Balance.IsGTE(minimalBalance) {
		return errors.New("Not enough balance")
	}

	if !collateral.Minus(fund).IsPositive() {
		return errors.New("Collateral should be strictly greater than the fund")
	}

	for _, reservedFund := range acc.ReservedFunds {
		if reservedFund.ReserveSequence >= reserveSequence {
			return errors.New("ReserveSequence should be strictly increasing")
		}
	}

	return nil
}

// ReserveFund reserves the given amount of fund for subsequence service payments
<<<<<<< HEAD
func (acc *Account) ReserveFund(collateral Coins, fund Coins, resourceIDs [][]byte, endBlockHeight uint64, reserveSequence uint64) {
=======
func (acc *Account) ReserveFund(collateral Coins, fund Coins, resourceIDs []common.Bytes, endBlockHeight uint32, reserveSequence int) {
>>>>>>> bf42e052
	newReservedFund := ReservedFund{
		Collateral:      collateral,
		InitialFund:     fund,
		UsedFund:        NewCoins(0, 0),
		ResourceIDs:     resourceIDs,
		EndBlockHeight:  endBlockHeight,
		ReserveSequence: reserveSequence,
	}
	acc.ReservedFunds = append(acc.ReservedFunds, newReservedFund)
	acc.Balance = acc.Balance.Minus(collateral).Minus(fund)
}

// ReleaseExpiredFunds releases all expired funds
func (acc *Account) ReleaseExpiredFunds(currentBlockHeight uint64) {
	newReservedFunds := []ReservedFund{}
	for _, reservedFund := range acc.ReservedFunds {
		minimumReleaseBlockHeight := calcMinimumReleaseBlockHeight(&reservedFund)
		if minimumReleaseBlockHeight > currentBlockHeight {
			newReservedFunds = append(newReservedFunds, reservedFund)
			continue
		}
		remainingFund := reservedFund.InitialFund.Minus(reservedFund.UsedFund)
		if !remainingFund.IsNonnegative() {
			remainingFund = NewCoins(0, 0) // Should NOT happen, just to be on the safe side
		}
		acc.Balance = acc.Balance.Plus(remainingFund).Plus(reservedFund.Collateral)
	}
	acc.ReservedFunds = newReservedFunds
}

// CheckReleaseFund verifies inputs for ReleaseFund
func (acc *Account) CheckReleaseFund(currentBlockHeight uint64, reserveSequence uint64) error {
	for _, reservedFund := range acc.ReservedFunds {
		if reservedFund.ReserveSequence != reserveSequence {
			continue
		}

		minimumReleaseBlockHeight := calcMinimumReleaseBlockHeight(&reservedFund)
		if minimumReleaseBlockHeight > currentBlockHeight {
			return errors.Errorf("Fund cannot be released until blockheight %d", minimumReleaseBlockHeight) // cannot release yet
		}
		return nil // at most one matching reserveSequence
	}

	return errors.Errorf("No matching ReserveSequence")
}

func calcMinimumReleaseBlockHeight(reservedFund *ReservedFund) uint64 {
	// The "Freeze Period" is to ensure that in the event of overspending, the slashTx and the
	// releaseFundTx are NOT included in the same block. Otherwise the releaseFundTx may be
	// executed before the slashTx, and the overspender can escape from the punishment
	minimumReleaseBlockHeight := reservedFund.EndBlockHeight + ReservedFundFreezePeriodDuration
	return minimumReleaseBlockHeight
}

// ReleaseFund releases the fund reserved for service payment
func (acc *Account) ReleaseFund(currentBlockHeight uint64, reserveSequence uint64) {
	for idx, reservedFund := range acc.ReservedFunds {
		if reservedFund.ReserveSequence != reserveSequence {
			continue
		}

		remainingFund := reservedFund.InitialFund.Minus(reservedFund.UsedFund)
		if !remainingFund.IsNonnegative() {
			remainingFund = NewCoins(0, 0) // Should NOT happen, just to be on the safe side
		}
		acc.Balance = acc.Balance.Plus(remainingFund).Plus(reservedFund.Collateral)
		acc.ReservedFunds = append(acc.ReservedFunds[:idx], acc.ReservedFunds[idx+1:]...)
	}
}

// CheckTransferReservedFund verifies inputs for SplitReservedFund
func (acc *Account) CheckTransferReservedFund(tgtAcc *Account, transferAmount Coins, paymentSequence uint64, currentBlockHeight uint64, reserveSequence uint64) error {
	for _, reservedFund := range acc.ReservedFunds {
		if reservedFund.ReserveSequence != reserveSequence {
			continue
		}

		if reservedFund.EndBlockHeight < currentBlockHeight {
			return errors.New("Already expired")
		}

		targetAddress := tgtAcc.PubKey.Address()
		err := reservedFund.VerifyPaymentSequence(targetAddress, paymentSequence)
		if err != nil {
			return err
		}

		return nil // at most one matching reserveSequence
	}
	return errors.Errorf("No matching ReservedFund with reserveSequence %d", reserveSequence)
}

// TransferReservedFund transfers the specified amount of reserved fund to the accounts participated in the payment split, and send remainder back to the source account (i.e. the acount itself)
func (acc *Account) TransferReservedFund(splittedCoinsMap map[*Account]Coins, currentBlockHeight uint64,
	reserveSequence uint64, servicePaymentTx *ServicePaymentTx) (shouldSlash bool, slashIntent SlashIntent) {
	for idx := range acc.ReservedFunds {
		reservedFund := &acc.ReservedFunds[idx]
		if reservedFund.ReserveSequence != reserveSequence {
			continue
		}

		resourceID := servicePaymentTx.ResourceID
		if !reservedFund.HasResourceID(resourceID) {
			continue
		}

		totalTransferAmount := NewCoins(0, 0)
		for _, coinsSplit := range splittedCoinsMap {
			totalTransferAmount = totalTransferAmount.Plus(coinsSplit)
		}

		remainingFund := reservedFund.InitialFund.Minus(reservedFund.UsedFund)
		if !remainingFund.IsGTE(totalTransferAmount) {
			slashIntent = acc.generateSlashIntent(reservedFund, servicePaymentTx)
			return true, slashIntent
		}

		reservedFund.UsedFund = reservedFund.UsedFund.Plus(totalTransferAmount)
		for account, coinsSplit := range splittedCoinsMap {
			account.Balance = account.Balance.Plus(coinsSplit)
		}

		reservedFund.RecordTransfer(servicePaymentTx)

		return false, SlashIntent{} // at most one matching reserveSequence
	}

	return false, SlashIntent{}
}

func (acc *Account) generateSlashIntent(reservedFund *ReservedFund, currentServicePaymentTx *ServicePaymentTx) SlashIntent {
	overspendingProof := constructOverspendingProof(reservedFund, currentServicePaymentTx)

	if acc.PubKey == nil || acc.PubKey.IsEmpty() {
		panic("Account PubKey is empty!")
	}

	slashIntent := SlashIntent{
		Address:         acc.PubKey.Address(),
		ReserveSequence: reservedFund.ReserveSequence,
		Proof:           overspendingProof,
	}

	return slashIntent
}

func (acc *Account) UpdateToHeight(height uint64) {
	acc.UpdateAccountGammaReward(height)
	acc.ReleaseExpiredFunds(height)
}

func (acc *Account) UpdateAccountGammaReward(currentBlockHeight uint64) {
	if acc.LastUpdatedBlockHeight < 0 || acc.LastUpdatedBlockHeight > currentBlockHeight {
		panic(fmt.Sprintf("Invalid LastRewardedBlockHeight: acc.LastUpdatedBlockHeight: %d, currentBlockHeight: %d", acc.LastUpdatedBlockHeight, currentBlockHeight))
	}

	totalThetaWei := acc.Balance.ThetaWei
	span := currentBlockHeight - acc.LastUpdatedBlockHeight

	newGammaBalance := big.NewInt(int64(span))
	newGammaBalance.Mul(newGammaBalance, totalThetaWei)
	newGammaBalance.Mul(newGammaBalance, big.NewInt(RegularGammaGenerationRateNumerator))
	newGammaBalance.Div(newGammaBalance, big.NewInt(RegularGammaGenerationRateDenominator))

	if newGammaBalance.Sign() <= 0 {
		// Underflow, no reward to add yet
		return
	}

	newGammaBalance.Add(newGammaBalance, acc.Balance.GammaWei)

	if !newGammaBalance.IsInt64() {
		panic("Account Gamma balance will overflow")
	}

	newBalance := Coins{
		ThetaWei: acc.Balance.ThetaWei,
		GammaWei: newGammaBalance,
	}
	acc.Balance = newBalance
	acc.LastUpdatedBlockHeight = currentBlockHeight
}

func constructOverspendingProof(reservedFund *ReservedFund, currentServicePaymentTx *ServicePaymentTx) []byte {
	// TODO: The proof can be simplied to only contain the signed transactions that go beyond the spending limit.
	//       Combined with all the committed transactions of the same reserved pool, it can prove that
	//       the sender has overspent the deposit

	overspendingProof := OverspendingProof{}
	overspendingProof.ReserveSequence = reservedFund.ReserveSequence

	for _, transferRecord := range reservedFund.TransferRecords {
		overspendingProof.ServicePayments = append(overspendingProof.ServicePayments, transferRecord.ServicePayment)
	}
	overspendingProof.ServicePayments = append(overspendingProof.ServicePayments, *currentServicePaymentTx)
	overspendingProofBytes, _ := ToBytes(&overspendingProof)
	return overspendingProofBytes
}<|MERGE_RESOLUTION|>--- conflicted
+++ resolved
@@ -70,11 +70,7 @@
 }
 
 // ReserveFund reserves the given amount of fund for subsequence service payments
-<<<<<<< HEAD
-func (acc *Account) ReserveFund(collateral Coins, fund Coins, resourceIDs [][]byte, endBlockHeight uint64, reserveSequence uint64) {
-=======
-func (acc *Account) ReserveFund(collateral Coins, fund Coins, resourceIDs []common.Bytes, endBlockHeight uint32, reserveSequence int) {
->>>>>>> bf42e052
+func (acc *Account) ReserveFund(collateral Coins, fund Coins, resourceIDs []common.Bytes, endBlockHeight uint64, reserveSequence uint64) {
 	newReservedFund := ReservedFund{
 		Collateral:      collateral,
 		InitialFund:     fund,
