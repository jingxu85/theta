--- conflicted
+++ resolved
@@ -19,15 +19,9 @@
 // BlockHeader contains the essential information of a block.
 type BlockHeader struct {
 	ChainID    string
-<<<<<<< HEAD
-	Height     uint32
+	Epoch      uint32
 	Hash       common.Bytes
 	ParentHash common.Bytes
-=======
-	Epoch      uint32
-	Hash       types.Bytes
-	ParentHash types.Bytes
->>>>>>> 2fe20f26
 }
 
 func (h BlockHeader) String() string {
