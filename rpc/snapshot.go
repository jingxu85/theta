--- conflicted
+++ resolved
@@ -128,30 +128,12 @@
 		return fmt.Errorf("Failed to find last finalized block's committed child, %v", err)
 	}
 
-<<<<<<< HEAD
 	if lastFinalizedBlock.HCC.BlockHash != parentBlock.Hash() {
 		return fmt.Errorf("Parent block hash mismatch: %v vs %v", lastFinalizedBlock.HCC.BlockHash, parentBlock.Hash())
 	}
 
 	if childBlock.HCC.BlockHash != lastFinalizedBlock.Hash() {
 		return fmt.Errorf("Finalized block hash mismatch: %v vs %v", childBlock.HCC.BlockHash, lastFinalizedBlock.Hash())
-=======
-	st := consensus.NewState(kvStore, t.chain)
-	var votes []core.Vote
-	if childBlock.HCC.Votes.IsEmpty() {
-		voteSet, err := st.GetVoteSetByBlock(lastFinalizedBlock.Hash())
-		if err != nil {
-			return fmt.Errorf("Failed to get last finalized block's votes, %v", err)
-		}
-		votes = voteSet.Votes()
-	} else {
-		for _, vote := range childBlock.HCC.Votes.Votes() {
-			if vote.Block != lastFinalizedBlock.Hash() {
-				return fmt.Errorf("Invalid child block HCC votes for validator set changes")
-			}
-		}
-		votes = childBlock.HCC.Votes.Votes()
->>>>>>> 3e16e5db
 	}
 
 	st := consensus.NewState(kvstore.NewKVStore(db), t.chain)
